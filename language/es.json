{
  "semantics": [
    {
      "fields": [
        {
          "label": "Tipo",
          "description": "Medio opcional a mostrar arriba de la pregunta."
        },
        {
          "label": "Deshabilitar acercamiento de imagen"
        }
      ],
      "label": "Medio"
    },
    {
      "label": "Pregunta"
    },
    {
      "label": "Opciones disponibles",
      "entity": "opción",
      "field": {
        "label": "Opción",
        "fields": [
          {
            "label": "Medio",
            "description": "<h3> Imagen a mostrar como la opción. El texto alternativo es usado por el reporte.</h3>"
          },
          {
            "label": "Correcto"
          }
        ]
      }
    },
    {
      "label": "Retroalimentación Global",
      "fields": [
        {
          "widgets": [
            {
              "label": "Predeterminado"
            }
          ],
          "label": "Definir retroalimentación personalizada para cualquier rango de puntaje",
          "entity": "rango",
          "field": {
            "fields": [
              {
                "label": "Rango del Puntaje"
              },
              {},
              {
                "label": "Retroalimentación para rango de puntaje definido",
                "placeholder": "Complete la retroalimentación"
              }
            ]
          },
          "description": "Haga clic en el botón \"Añadir rango\" para añadir cuantos rangos necesite. Ejemplo: 0-20% Mal puntaje, 21-91% Puntaje Promedio, 91-100% ¡Magnífico Puntaje!"
        }
      ]
    },
    {
      "label": "Configuraciones del comportamiento",
      "description": "Estas opciones le permitirán controlar como se comporta el trabajo.",
      "fields": [
        {
          "label": "Habilitar botón \"Reintentar\""
        },
        {
          "label": "Habilitar botón \"Mostrar Solución\""
        },
        {
          "label": "Mostrar diálogo de confirmación en \"Comprobar\""
        },
        {
          "label": "Mostrar el diálogo de confirmación en \"Reintentar\""
        },
        {
          "label": "Dar un punto para la pregunta completa",
          "description": "Otorga un punto a la pregunta si el puntaje en porcentaje es mayor que el porcentaje aprobatorio"
        },
        {
          "label": "Requerir respuesta antes de que se pueda ver la solución"
        },
        {
          "label": "Tipo de Pregunta",
          "description": "Seleccione el aspecto y comportamiento de la pregunta.",
          "options": [
            {
              "label": "Automático"
            },
            {
              "label": "Opción Múltiple (Casillas de Verificación)"
            },
            {
              "label": "Selección Única (Botones)"
            }
          ]
        },
        {
          "label": "Proporción de aspecto",
          "description": "Seleccionar la proporción de aspecto de las alternativas",
          "options": [
            {
              "label": "Automático"
            },
            {
              "label": "16:9"
            },
            {
              "label": "4:3"
            },
            {
              "label": "3:2"
            },
            {
              "label": "1:1"
            }
          ]
        },
        {
          "label": "Alternativas máximas por fila",
          "description": "Configurar el número máximo de alternativas por fila para asegurar que la pregunta se vea bien.",
          "options": [
            {
              "label": "1"
            },
            {
              "label": "2"
            },
            {
              "label": "3"
            },
            {
              "label": "4"
            }
          ]
        },
        {
          "label": "Porcentaje aprobatorio",
          "description": "Esta configuración a menudo no tendrá ningún efecto. Es el porcentaje del puntaje total requerido para obtener 1 punto cuando se habilita un punto para todo el trabajo, y para obtener un result.success en declaraciones xAPI."
        }
      ]
    },
    {
      "label": "Interfaz del usuario",
      "fields": [
        {
          "label": "Texto para botón \"Comprobar\"",
          "default": "Comprobar"
        },
        {
<<<<<<< HEAD
          "label": "Texto para botón \"Enviar\"",
          "default": "Enviar"
=======
          "label": "Text for \"Submit\" button",
          "default": "Submit"
>>>>>>> 58df0aeb
        },
        {
          "label": "Descripción de tecnología asistiva para botón \"Comprobar\"",
          "default": "Comprobar las respuestas. Las respuestas serán marcadas como correcta, incorrecta, o sin contestar."
        },
        {
          "label": "Texto para botón \"Mostrar solución\"",
          "default": "Mostrar solución"
        },
        {
          "label": "Descripción de tecnología asistiva para botón \"Mostrar Solución\"",
          "default": "Mostrar la solución. Las opciones correctas serán marcadas."
        },
        {
          "default": "Respuesta correcta",
          "label": "Respuesta Correcta (no se muestra)"
        },
        {
          "label": "Respuesta Incorrecta (no mostrada)",
          "default": "Respuesta incorrecta"
        },
        {
          "label": "La opción debería de haberse seleccionado",
          "default": "Debería de haberse seleccionado"
        },
        {
          "default": "No debería haber sido seleccionada",
          "label": "La opción no debería de haberse seleccionado"
        },
        {
          "label": "Texto para mensaje \"Requiere respuesta\"",
          "default": "Por favor responda antes de ver la solución"
        },
        {
          "label": "Texto para botón \"Reintentar\"",
          "default": "Reintentar"
        },
        {
          "label": "Descripción de tecnología asistiva para botón \"Reintentar\"",
          "description": ":num y :total son variables y serán remplazadas por sus respectivos valores.",
          "default": "Reintentar el trabajo. Reiniciar todas las respuestas e iniciar el trabajo de nuevo."
        },
        {
          "label": "Su resultado",
          "fields": [
            {
              "label": "Texto del encabezado",
              "default": "¿Terminado?"
            },
            {
              "default": "¿Está seguro de querer termina?",
              "label": "Texto del cuerpo"
            },
            {
              "label": "Etiqueta botón Cancelar",
              "default": "Cancelar"
            },
            {
              "label": "Etiqueta del botón Confirmar",
              "default": "Terminar"
            }
          ],
          "default": "Obtuvo :num de un total de :total puntos",
          "description": ":num y :total son variables y serán remplazadas por sus respectivos valores."
        },
        {
          "label": "Diálogo de confirmación para Comprobar",
          "fields": [
            {
              "default": "¿Terminado?",
              "label": "Texto del encabezado"
            },
            {
              "label": "Texto del cuerpo",
              "default": "¿Está seguro de querer termina?"
            },
            {
              "label": "Etiqueta botón Cancelar",
              "default": "Cancelar"
            },
            {
              "label": "Etiqueta del botón Confirmar",
              "default": "Terminar"
            }
          ]
        },
        {
          "label": "Diálogo de confirmación Reintentar",
          "default": "Falta el texto alterno",
          "fields": [
            {
              "label": "Texto del encabezado",
              "default": "¿Reintentar?"
            },
            {
              "label": "Texto del cuerpo",
              "default": "¿Seguro que desea reintentar?"
            },
            {
              "label": "Etiqueta botón Cancelar",
              "default": "Cancelar"
            },
            {
              "default": "Reintentar",
              "label": "Etiqueta del botón Confirmar"
            }
          ]
        },
        {
          "label": "Texto si faltara el texto alterno para una imagen",
          "default": "Falta el texto alterno"
        }
      ]
    }
  ]
}<|MERGE_RESOLUTION|>--- conflicted
+++ resolved
@@ -149,13 +149,8 @@
           "default": "Comprobar"
         },
         {
-<<<<<<< HEAD
           "label": "Texto para botón \"Enviar\"",
           "default": "Enviar"
-=======
-          "label": "Text for \"Submit\" button",
-          "default": "Submit"
->>>>>>> 58df0aeb
         },
         {
           "label": "Descripción de tecnología asistiva para botón \"Comprobar\"",
@@ -195,11 +190,15 @@
         },
         {
           "label": "Descripción de tecnología asistiva para botón \"Reintentar\"",
+          "default": "Reintentar el trabajo. Reiniciar todas las respuestas e iniciar el trabajo de nuevo."
+        },
+        {
+          "label": "Su resultado",
           "description": ":num y :total son variables y serán remplazadas por sus respectivos valores.",
-          "default": "Reintentar el trabajo. Reiniciar todas las respuestas e iniciar el trabajo de nuevo."
-        },
-        {
-          "label": "Su resultado",
+          "default": "You got :num out of :total points"
+        },
+        {
+          "label": "Check confirmation dialog",
           "fields": [
             {
               "label": "Texto del encabezado",
@@ -217,9 +216,7 @@
               "label": "Etiqueta del botón Confirmar",
               "default": "Terminar"
             }
-          ],
-          "default": "Obtuvo :num de un total de :total puntos",
-          "description": ":num y :total son variables y serán remplazadas por sus respectivos valores."
+          ]
         },
         {
           "label": "Diálogo de confirmación para Comprobar",
@@ -239,28 +236,6 @@
             {
               "label": "Etiqueta del botón Confirmar",
               "default": "Terminar"
-            }
-          ]
-        },
-        {
-          "label": "Diálogo de confirmación Reintentar",
-          "default": "Falta el texto alterno",
-          "fields": [
-            {
-              "label": "Texto del encabezado",
-              "default": "¿Reintentar?"
-            },
-            {
-              "label": "Texto del cuerpo",
-              "default": "¿Seguro que desea reintentar?"
-            },
-            {
-              "label": "Etiqueta botón Cancelar",
-              "default": "Cancelar"
-            },
-            {
-              "default": "Reintentar",
-              "label": "Etiqueta del botón Confirmar"
             }
           ]
         },
