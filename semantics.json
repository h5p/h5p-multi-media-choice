--- conflicted
+++ resolved
@@ -182,156 +182,6 @@
             }
           ]
         }
-<<<<<<< HEAD
-      ]
-    },
-    {
-      "name": "l10n",
-      "type": "group",
-      "common": true,
-      "label": "User interface",
-      "importance": "low",
-      "fields": [
-        {
-          "name": "checkAnswerButtonText",
-          "type": "text",
-          "label": "Text for \"Check\" button",
-          "importance": "low",
-          "default": "Check"
-        },
-        {
-          "name": "checkAnswer",
-          "type": "text",
-          "label": "Assistive technology description for \"Check\" button",
-          "importance": "low",
-          "default": "Check the characters. The responses will be marked as correct, incorrect, or unanswered."
-        },
-        {
-          "name": "showSolutionButtonText",
-          "type": "text",
-          "label": "Text for \"Show solution\" button",
-          "importance": "low",
-          "default": "Show solution"
-        },
-        {
-          "name": "showSolution",
-          "type": "text",
-          "label": "Assistive technology description for \"Show Solution\" button",
-          "importance": "low",
-          "default": "Show the solution. The crossword will be filled with its correct solution."
-        },
-        {
-          "name": "retryText",
-          "type": "text",
-          "label": "Text for \"Retry\" button",
-          "importance": "low",
-          "default": "Retry"
-        },
-        {
-          "name": "retry",
-          "type": "text",
-          "label": "Assistive technology description for \"Retry\" button",
-          "importance": "low",
-          "default": "Retry the task. Reset all responses and start the task over again."
-        },
-        {
-          "name": "result",
-          "type": "text",
-          "label": "Your result",
-          "description": "@score and @total are variables and will be replaced by their respective values.",
-          "importance": "low",
-          "default": "You got @score out of @total points"
-        },
-        {
-          "label": "Check confirmation dialog",
-          "importance": "low",
-          "name": "confirmCheck",
-          "type": "group",
-          "common": "true",
-          "fields": [
-            {
-              "label": "Header text",
-              "importance": "low",
-              "name": "header",
-              "type": "text",
-              "default": "Finish?"
-            },
-            {
-              "label": "Body text",
-              "importance": "low",
-              "name": "body",
-              "type": "text",
-              "default": "Are you sure you want to finish?",
-              "widget": "html",
-              "enterMode": "p",
-              "tags": [
-                "strong",
-                "em",
-                "del",
-                "u",
-                "code"
-              ]
-            },
-            {
-              "label": "Cancel button label",
-              "importance": "low",
-              "name": "cancelLabel",
-              "type": "text",
-              "default": "Cancel"
-            },
-            {
-              "label": "Confirm button label",
-              "importance": "low",
-              "name": "confirmLabel",
-              "type": "text",
-              "default": "Finish"
-            }
-          ]
-        },
-        {
-          "label": "Retry confirmation dialog",
-          "importance": "low",
-          "name": "confirmRetry",
-          "type": "group",
-          "common": true,
-          "fields": [
-            {
-              "label": "Header text",
-              "importance": "low",
-              "name": "header",
-              "type": "text",
-              "default": "Retry?"
-            },
-            {
-              "label": "Body text",
-              "importance": "low",
-              "name": "body",
-              "type": "text",
-              "default": "Are you sure you wish to retry?",
-              "widget": "html",
-              "enterMode": "p",
-              "tags": [
-                "strong",
-                "em",
-                "del",
-                "u",
-                "code"
-              ]
-            },
-            {
-              "label": "Cancel button label",
-              "importance": "low",
-              "name": "cancelLabel",
-              "type": "text",
-              "default": "Cancel"
-            },
-            {
-              "label": "Confirm button label",
-              "importance": "low",
-              "name": "confirmLabel",
-              "type": "text",
-              "default": "Retry"
-=======
       }
     ]
   },
@@ -443,7 +293,6 @@
             {
               "field": "sameAspectRatio",
               "equals": true
->>>>>>> 54260b86
             }
           ]
         }
@@ -516,6 +365,98 @@
         "description": "@score and @total are variables and will be replaced by their respective values.",
         "importance": "low",
         "default": "You got @score out of @total points"
+      },
+      {
+        "label": "Check confirmation dialog",
+        "importance": "low",
+        "name": "confirmCheck",
+        "type": "group",
+        "common": "true",
+        "fields": [
+          {
+            "label": "Header text",
+            "importance": "low",
+            "name": "header",
+            "type": "text",
+            "default": "Finish?"
+          },
+          {
+            "label": "Body text",
+            "importance": "low",
+            "name": "body",
+            "type": "text",
+            "default": "Are you sure you want to finish?",
+            "widget": "html",
+            "enterMode": "p",
+            "tags": [
+              "strong",
+              "em",
+              "del",
+              "u",
+              "code"
+            ]
+          },
+          {
+            "label": "Cancel button label",
+            "importance": "low",
+            "name": "cancelLabel",
+            "type": "text",
+            "default": "Cancel"
+          },
+          {
+            "label": "Confirm button label",
+            "importance": "low",
+            "name": "confirmLabel",
+            "type": "text",
+            "default": "Finish"
+          }
+        ]
+      },
+      {
+        "label": "Retry confirmation dialog",
+        "importance": "low",
+        "name": "confirmRetry",
+        "type": "group",
+        "common": true,
+        "fields": [
+          {
+            "label": "Header text",
+            "importance": "low",
+            "name": "header",
+            "type": "text",
+            "default": "Retry?"
+          },
+          {
+            "label": "Body text",
+            "importance": "low",
+            "name": "body",
+            "type": "text",
+            "default": "Are you sure you wish to retry?",
+            "widget": "html",
+            "enterMode": "p",
+            "tags": [
+              "strong",
+              "em",
+              "del",
+              "u",
+              "code"
+            ]
+          },
+          {
+            "label": "Cancel button label",
+            "importance": "low",
+            "name": "cancelLabel",
+            "type": "text",
+            "default": "Cancel"
+          },
+          {
+            "label": "Confirm button label",
+            "importance": "low",
+            "name": "confirmLabel",
+            "type": "text",
+            "default": "Retry"
+          }
+        ]
       }
     ]
   }
