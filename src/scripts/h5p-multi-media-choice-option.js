--- conflicted
+++ resolved
@@ -55,13 +55,8 @@
     }
     this.container.appendChild(mediaContent);
 
-<<<<<<< HEAD
-    //sets the width to control the max number of options per row. 2em is from the margins
+    // Sets the width to control the max number of options per row. 2em is from the margins
     this.container.style.width =
-=======
-    // Sets the width to control the max number of options per row. 2em is from the margins
-    this.content.style.width =
->>>>>>> 57ad885f
       'calc(' + 100 / this.maxAlternativesPerRow + '% - 2em)';
   }
 
@@ -105,7 +100,7 @@
     const {
       alt,
       title,
-      file: { path }
+      file: { path },
     } = this.media.params;
 
     const image = document.createElement('img');
@@ -223,7 +218,7 @@
       const borderWidth = 3;
       const checkboxWidth = 19;
       let values = this.aspectRatio.split('to');
-      let height = (width - checkboxWidth) / values[0] * values[1];
+      let height = ((width - checkboxWidth) / values[0]) * values[1];
       //Calculate width based on height and 2*border pixel values
       container.style.height = height + borderWidth * 2 + 'px';
     }
