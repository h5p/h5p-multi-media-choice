--- conflicted
+++ resolved
@@ -1,4 +1,5 @@
 import MultiMediaChoiceContent from './h5p-multi-media-choice-content';
+
 import deepExtend from './h5p-multi-media-choice-util';
 
 /**
@@ -29,25 +30,14 @@
           confirmRetryDialog: false,
         },
         l10n: {
+          checkAnswer: 'Check',
           dummy1: 'default dummy text 1',
           dummy2: 'default dummy text 2',
         },
       },
-<<<<<<< HEAD
-      l10n: {
-        checkAnswer: 'Check',
-        dummy1: 'default dummy text 1',
-        dummy2: 'default dummy text 2',
-      },
-    };
-=======
       params
     );
->>>>>>> 8b916d7c
 
-    /**
-     * Register the DOM elements with H5P.MultiMediaChoice
-     */
     this.registerDomElements = () => {
       // Register task introduction text
       if (this.params.question) {
@@ -77,4 +67,6 @@
         }, {});
     };
   }
-}+}
+  ""
+, {}   , {}