--- conflicted
+++ resolved
@@ -229,22 +229,24 @@
 
     const score = this.getScore();
     const maxScore = this.getMaxScore();
-<<<<<<< HEAD
     const textScore = H5P.Question.determineOverallFeedback(
       this.params.overallFeedback,
       score / maxScore
     );
+    const ariaMessage = this.params.l10n.result;
     this.setFeedback(textScore, score, maxScore, ariaMessage);
-=======
-    const textScore = H5P.Question.determineOverallFeedback(this.params.overallFeedback, score / maxScore);
-    this.setFeedback(textScore, score, maxScore);
->>>>>>> 23c38ea2
-
-    if (this.params.behaviour.enableSolutionsButton && this.getScore() !== this.getMaxScore()) {
+
+    if (
+      this.params.behaviour.enableSolutionsButton &&
+      this.getScore() !== this.getMaxScore()
+    ) {
       this.showButton('show-solution');
     }
 
-    if (this.params.behaviour.enableRetry && this.getScore() !== this.getMaxScore()) {
+    if (
+      this.params.behaviour.enableRetry &&
+      this.getScore() !== this.getMaxScore()
+    ) {
       this.showButton('try-again');
     }
 
