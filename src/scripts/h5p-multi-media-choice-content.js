/** Class representing the content */
export default class MultiMediaChoiceContent {
  /**
   * @constructor
   * @param  {object} params Parameters.
   * @param  {number} contentId Content's id.
   * @param  {object} [callbacks = {}] Callbacks.
   */
  constructor(params = {}, contentId, callbacks = {}) {
    this.params = params;
    this.contentId = contentId;

    this.selected = [];
    this.selectables = [];

    this.content = document.createElement('div');
    this.content.classList.add('h5p-multi-media-choice-content');

    // Build n options
    this.options = params.options.map((option) => this.buildOption(option));
    this.content = this.buildOptionList(this.options);
  }

  /**
   * Return the DOM for this class.
   * @return  {HTMLElement} DOM for this class.
   */
  getDOM() {
    return this.content;
  }

  /**
   * Return the indexes of the selected options
   * @returns  {Number[]} A list of indexes
   */
  getSelected() {
    return this.selected;
  }

  /**
   * Build options.
   * @param   {object[]} options List of option objects.
   * @return  {HTMLElement} List view of options.
   */
  buildOptionList(options) {
    const optionList = document.createElement('div');
    optionList.classList.add('h5p-multi-media-choice-options');
    options.forEach((option) => {
      if (option) {
        optionList.appendChild(option);
      }
    });
    return optionList;
  }

  /**
   * Builds a selectable option containing media.
   * @param   {object} option Option object from the editor.
   * @return  {HTMLElement} Option.
   */
  buildOption(option) {
    const optionContainer = document.createElement('div');
    optionContainer.classList.add('h5p-multi-media-choice-container')

    const selectable = document.createElement('input');
    if (this.singleAnswer()) {
      selectable.setAttribute('type', 'radio');
<<<<<<< HEAD
=======
      selectable.setAttribute('name', 'options');
    } else {
      selectable.setAttribute('type', 'checkbox');
>>>>>>> da75c9f6
    }

    const optionIndex = this.selectables.length;
    const self = this;
    selectable.addEventListener('click', function () {
      self.toggleSelected(optionIndex);
    });
    this.selectables.push(selectable);
    optionContainer.appendChild(selectable);

    const media = this.buildMedia(option);
    if (media) {
      optionContainer.appendChild(media);
      return optionContainer;
    }
  }
  /**
   * Builds a media element based on option.
   * @param    {object} option Option object from the editor.
   * @returns  {HTMLElement} Either [Image] depending on option.
   */
  buildMedia(option) {
    switch (option.media.metadata.contentType) {
      case 'Image':
        return this.buildImage(option);
      default:
        return undefined;
    }
  }
  /**
   * Builds an image from options.
   * @param    {object} option Option object from the editor.
   * @returns  {HTMLElement} Image.
   */
  buildImage(option) {
    if (this.imageParamsAreValid(option.media.params)) {
      const {
        alt,
        title,
        file: { path },
      } = option.media.params;

      const image = document.createElement('img');
      image.setAttribute('src', H5P.getPath(path, this.contentId));
      image.setAttribute('alt', alt);
      if (title != null) image.setAttribute('title', title); //Do not show title if title is not specified

      image.classList.add('h5p-multi-media-choice-media');
      image.classList.add(`h5p-multi-media-choice-media-${this.params.behaviour.aspectRatio}`);

      return image;
    }
    return null;
  }

  /**
   * Test if important keys are present in media params for image.
   * @param   {object} imageParams Media params for image from the editor.
   * @return  {boolean} True if all three keys are present, false otherwise.
   * @private
   */
  imageParamsAreValid(imageParams) {
    return ['alt', 'title', 'file'].filter((key) => key in imageParams).length > 0;
  }

  /**
   * Counts options marked as correct
   * @returns  {Number} Number of options marked as correct in the editor.
   */
  getNumberOfCorrectOptions() {
    return this.params.options.filter((option) => option.correct).length;
  }

  /**
   * Determines the task type, indicating whether the answers should be
   * radio buttons or checkboxes.
   * @returns  true if the options should be displayed as radiobuttons,
   * @returns  false if they should be displayed as checkboxes
   */
  singleAnswer() {
    if (this.params.behaviour.type === 'auto') return this.getNumberOfCorrectOptions() === 1;
    return this.params.behaviour.type === 'single';
  }

  /**
   * Toggles the given option. If the options are radio buttons
   * the previously checked one is unchecked
   * @param  {Number} optionIndex Which option is being selected
   */
  toggleSelected(optionIndex) {
<<<<<<< HEAD
    const selIndex = this.selected.indexOf(optionIndex);

    //If already checked remove from selected list. Radio buttons don't get unchecked
    if (selIndex > -1 && !this.singleAnswer()) {
      this.selected.splice(selIndex, 1);
    }
    //if checked add to selected list. If radio make sure others get unselected.
    else if (selIndex <= -1) {
      if (this.singleAnswer()) {
        if(this.selected.length > 0)
          this.selectables[this.selected[0]].checked = false;
        this.selected = [optionIndex];
      }
      else {
=======
    const option = this.selectables[optionIndex];
    if (option.checked) {
      const selIndex = this.selected.indexOf(optionIndex);
      if (selIndex > -1) this.selected.splice(selIndex, 1);
    } else {
      if (this.singleAnswer() && this.selected.length > 0) {
        this.selectables[this.selected[0]].checked = false;
        this.selected = { optionIndex };
      } else {
>>>>>>> da75c9f6
        this.selected.push(optionIndex);
      }
    }
  }

  /**
   * Resets all selected options
   */
  resetSelections() {
    this.selected = {};
    this.selectables.forEach(function (selectable, index) {
      selectable.checked = false;
    });
  }
}<|MERGE_RESOLUTION|>--- conflicted
+++ resolved
@@ -65,12 +65,9 @@
     const selectable = document.createElement('input');
     if (this.singleAnswer()) {
       selectable.setAttribute('type', 'radio');
-<<<<<<< HEAD
-=======
-      selectable.setAttribute('name', 'options');
-    } else {
+    }
+    else {
       selectable.setAttribute('type', 'checkbox');
->>>>>>> da75c9f6
     }
 
     const optionIndex = this.selectables.length;
@@ -161,14 +158,13 @@
    * @param  {Number} optionIndex Which option is being selected
    */
   toggleSelected(optionIndex) {
-<<<<<<< HEAD
     const selIndex = this.selected.indexOf(optionIndex);
 
     //If already checked remove from selected list. Radio buttons don't get unchecked
     if (selIndex > -1 && !this.singleAnswer()) {
       this.selected.splice(selIndex, 1);
     }
-    //if checked add to selected list. If radio make sure others get unselected.
+    //if being checked add to selected list. If radio make sure others get unselected.
     else if (selIndex <= -1) {
       if (this.singleAnswer()) {
         if(this.selected.length > 0)
@@ -176,17 +172,6 @@
         this.selected = [optionIndex];
       }
       else {
-=======
-    const option = this.selectables[optionIndex];
-    if (option.checked) {
-      const selIndex = this.selected.indexOf(optionIndex);
-      if (selIndex > -1) this.selected.splice(selIndex, 1);
-    } else {
-      if (this.singleAnswer() && this.selected.length > 0) {
-        this.selectables[this.selected[0]].checked = false;
-        this.selected = { optionIndex };
-      } else {
->>>>>>> da75c9f6
         this.selected.push(optionIndex);
       }
     }
