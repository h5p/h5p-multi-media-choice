--- conflicted
+++ resolved
@@ -76,29 +76,41 @@
 
   getScore() {
     // One point if no correct options and no selected options
-    if (!this.isAnyAnswerSelected()) {
-      return this.isBlankCorrect() ? 1 : 0;
+    const self = this;
+    if (!self.isAnyAnswerSelected()) {
+      return self.isBlankCorrect() ? 1 : 0;
     }
 
     // Radio buttons, only one answer
-    if (this.isSingleAnswer) {
-      return this.getSelected()[0].isCorrect ? 1 : 0;
-    }
-
+    if (self.isSingleAnswer) {
+      const selectedIndex = self.getSelectedIndexes()[0];
+      return self.getOptions()[selectedIndex].isCorrect() ? 1 : 0;
+    }
+
+    // Checkbox buttons, one point if correctly answered
+    else if (self.params.behaviour.singlePoint) {
+      let score = 1;
+      self.options.forEach(option => {
+        if (option.isCorrect() && !option.isSelected()) {
+          score = 0;
+        }
+        else if (!option.isCorrect() && option.isSelected()) {
+          score = 0;
+        }
+      });
+      return score;
+    }
+
+    // Checkbox buttons. 1 point for correct answer, -1 point for incorrect answer
     let score = 0;
-    this.options.forEach(option => {
+    self.options.forEach(option => {
       if (option.isChecked()) {
-        option.isCorrect ? score++ : score--;
-      }
-    }, 0);
+        option.isCorrect() ? score++ : score--;
+      }
+    });
 
     score = Math.max(0, score); // Negative score not allowed
-    if (this.params.behaviour.singlePoint) {
-      // Checkbox buttons, one point if correctly answered
-      score = Math.min(1, score);
-    }
-
-    // Checkbox buttons. 1 point for correct answer, -1 point for incorrect answer
+
     return score;
   }
 
@@ -136,8 +148,7 @@
    * Checks if there are no correct answers
    * @returns {boolean} True if there are no correct answers
    */
-<<<<<<< HEAD
-  blankIsCorrect() {
+  isBlankCorrect() {
     return this.options.filter(option => option.isCorrect()).length == 0;
   }
 
@@ -146,10 +157,6 @@
    */
   getNumberOfCorrectOptions() {
     return this.numberOfCorrectOptions;
-=======
-  isBlankCorrect() {
-    return this.options.filter(option => option.isCorrect).length == 0;
->>>>>>> c5b10b6e
   }
 
   /**
