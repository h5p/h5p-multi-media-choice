/**
 * Utility class for multi media choice
 */
export class Util {
  /**
   * Extends params
   * @param {object} params params from the editor
   * @returns {object} params with defaults included
   */
  static extendParams(params) {
    return Util.deepExtend(
      {
        question: null,
        behaviour: {
          enableSolutionsButton: true,
          enableRetry: true,
          questionType: 'auto',
          confirmCheckDialog: false,
          confirmRetryDialog: false,
<<<<<<< HEAD
          aspectRatio: 'auto',
          maxAlternativesPerRow: 5
=======
          aspectRatio: 'auto'
>>>>>>> fcd31b1d
        },
        l10n: {
          checkAnswerButtonText: 'Check',
          checkAnswer:
            'Check the answers. The responses will be marked as correct, incorrect, or unanswered.',
          showSolutionButtonText: 'Show solution',
          showSolution: 'Show the solution. The task will be marked with its correct solution.',
          correctAnswer: 'Correct answer',
          wrongAnswer: 'Wrong answer',
          shouldCheck: 'Should have been checked',
          shouldNotCheck: 'Should not have been checked',
          noAnswer: 'Please answer before viewing the solution',
          retryText: 'Retry',
          retry: 'Retry the task. Reset all responses and start the task over again.',
          result: 'You got :num out of :total points',
          confirmCheck: {
            header: 'Finish?',
            body: 'Are you sure you want to finish?',
            cancelLabel: 'Cancel',
            confirmLabel: 'Finish'
          },
          confirmRetry: {
            header: 'Retry?',
            body: 'Are you sure you wish to retry?',
            cancelLabel: 'Cancel',
            confirmLabel: 'Retry'
          }
        }
      },
      params
    );
  }

  /**
   * Merge the contents of two or more objects together and return it
   * @param {object} out
   */
  static deepExtend(out) {
    out = out || {};

    for (let i = 1; i < arguments.length; i++) {
      const obj = arguments[i];

      if (!obj) {
        continue;
      }

      if (Array.isArray(obj)) {
        out = obj;
      }

      for (const key in obj) {
        if (Object.prototype.hasOwnProperty.call(obj, key)) {
          if (typeof obj[key] === 'object') {
            out[key] = Util.deepExtend(out[key], obj[key]);
          }
          else {
            out[key] = obj[key];
          }
        }
      }
    }

    return out;
  }
}<|MERGE_RESOLUTION|>--- conflicted
+++ resolved
@@ -17,12 +17,8 @@
           questionType: 'auto',
           confirmCheckDialog: false,
           confirmRetryDialog: false,
-<<<<<<< HEAD
           aspectRatio: 'auto',
           maxAlternativesPerRow: 5
-=======
-          aspectRatio: 'auto'
->>>>>>> fcd31b1d
         },
         l10n: {
           checkAnswerButtonText: 'Check',
