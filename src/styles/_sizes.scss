--- conflicted
+++ resolved
@@ -1,8 +1,3 @@
-<<<<<<< HEAD
 $option-gap: 1em;
 $option-width: 15em;
-$border-size: 3px;
-=======
-$media-width: 15em;
-$border-size: 2px;
->>>>>>> ad91634b
+$border-size: 2px;