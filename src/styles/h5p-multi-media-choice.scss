--- conflicted
+++ resolved
@@ -32,11 +32,7 @@
   }
 
   .h5p-multi-media-choice-media {
-<<<<<<< HEAD
-=======
-
     background-color: $background-color;
->>>>>>> ad91634b
     display: inline-block;
     width: 100%;
     height: 100%;
