@use './colors' as *;
@use './mixins' as *;
@use './sizes' as *;
@use 'sass:math';

.h5p-multi-media-choice {
  padding-bottom: var(--h5p-theme-spacing-s);

  .h5p-multi-media-choice-option-list {
    display: inline-block;

    // Removes <ul> default indentation
    padding: var(--h5p-theme-spacing-m);
    list-style-type: none;
    width: 100%;
    margin: 0px;
  }

  .h5p-multi-media-choice-list-item {
    padding: var(--h5p-theme-spacing-xs) 0 var(--h5p-theme-spacing-xxs) 0;

    &:focus {
      outline: none;

      .h5p-multi-media-choice-enabled {
        outline: none;
        box-shadow: 0 0 $border-radius $border-thin-stroke-width $color-border-interaction;
      }
    }
  }

  .h5p-question-content, 
  .h5p-question-introduction {
    padding: 0;
    margin: 0;
  }

  .h5p-question-introduction {
    display: flex;
    align-items: center;
    box-shadow: 0px 8px 20px 0px rgba(0, 0, 0, 0.05);
    border-bottom: 1px solid var(--h5p-theme-stroke-1);
    padding: var(--h5p-theme-spacing-m);
    background-color: var(--h5p-theme-ui-base);
    text-align: left;
    position: relative;
    z-index: 1;
  }

  .h5p-question-introduction p {
    margin: 0px;
    padding: var(--h5p-theme-spacing-xs) 0;
  }

  .h5p-multi-media-choice-option {
    position: relative;

    // Removes space below images
    line-height: 0;

    box-sizing: border-box;
    background-color: var(--h5p-theme-ui-base);
    outline: none;

    border-style: solid;
    padding: $option-padding-default;
  }

  .h5p-multi-media-choice-media-wrapper {
    // Using the padding-top trick to have a specific ratio
    &.h5p-multi-media-choice-media-wrapper-specific-ratio {
      height: 0;
      overflow: hidden;
      position: relative;
    }

    &.h5p-multi-media-choice-media-wrapper-1to1 {
      padding-top: 100%;
    }

    &.h5p-multi-media-choice-media-wrapper-3to2 {
      padding-top: 66.67%;
    }

    &.h5p-multi-media-choice-media-wrapper-4to3 {
      padding-top: 75%;
    }

    &.h5p-multi-media-choice-media-wrapper-16to9 {
      padding-top: 56.25%;
    }
  }

  .h5p-multi-media-choice-media {
    background-color: var(--h5p-theme-alternative-base);
    display: inline-block;
    object-fit: contain;
    width: 100%;
    height: 100%;
    border-radius: var(--h5p-theme-border-radius-small);

    &.h5p-multi-media-choice-media-specific-ratio {
      position: absolute;
      top: 0;
      left: 0;
    }
  }

  .h5p-multi-media-choice-enabled {

    &:hover {
      &:not(.h5p-multi-media-choice-selected) {
        cursor: pointer;
        border-style: dotted;
        border-color: $color-border-interaction;

        &:after {
          @include hover-overlay();
        }
      }
    }
  }

  .h5p-multi-media-choice-selected {
    border-color: $color-border-interaction;

    &:hover {
      &:after {
        @include hover-overlay();
      }
    }
  }

  @keyframes slide-right-fade {
    from {
      opacity: 0;
      left: 0%;
      transform: translate(0%);
    }

    to {
      opacity: 1;
      left: 50%;
      transform: translate(-50%);
    }
  }

  .h5p-multi-media-choice-correct:before,
  .h5p-multi-media-choice-wrong:before,
  .h5p-multi-media-choice-show-correct:before {
    padding: var(--h5p-theme-spacing-xs);
    font-size: var(--h5p-theme-font-size-s);
  }

  .h5p-multi-media-choice-correct {
    background-color: var(--h5p-theme-feedback-correct-secondary);
    border-color: var(--h5p-theme-feedback-correct-third);

    &:before {
      @include solution-button('\e903', var(--h5p-theme-feedback-correct-main));
      background-color: var(--h5p-theme-feedback-correct-secondary);
      border-color: var(--h5p-theme-feedback-correct-third);
    }
  }

  .h5p-multi-media-choice-show-correct {
    background-color: $color-show-correct-light;
    border-color: $color-show-correct-dark;
    border-style: dotted;

    &:before {
      @include solution-button('\e903', $color-show-correct-dark);
      background-color: $color-show-correct-light;
      border-color: $color-show-correct-dark; 
    }
  }

  .h5p-multi-media-choice-wrong {
    background-color: var(--h5p-theme-feedback-incorrect-secondary);
    border-color: var(--h5p-theme-feedback-incorrect-third);

    &:before {
      @include solution-button('\e902', var(--h5p-theme-feedback-incorrect-main));
      background-color: var(--h5p-theme-feedback-incorrect-secondary);
      border-color: var(--h5p-theme-feedback-incorrect-third);
    }
  }

  .hidden-accessibility-solution-text {
    clip: rect(0 0 0 0);
    clip-path: inset(50%);
    height: 1px;
    overflow: hidden;
    position: absolute;
    white-space: nowrap;
    width: 1px;
  }

  .h5p-multi-media-video-button {
    font-family: 'H5PFontAwesome4';
    position: absolute;
    background-color: var(--h5p-theme-main-cta-base);
    z-index: 1;
    bottom: 0;
    right: 0;
    margin: 0.5em;
<<<<<<< HEAD
=======
    padding: 0;
    width: $button-size;
    height: $button-size;
>>>>>>> 908c9530
    display: flex;
    align-items: center;
    justify-content: center;
    cursor: pointer;
    color: var(--h5p-theme-contrast-cta);
    border: 2px solid var(--h5p-theme-ui-base);
    border-radius: math.div($button-size, 2);
    padding: var(--h5p-theme-spacing-s);

    &:hover {
      background-color: var(--h5p-theme-main-cta-light);
    }

    &:active {
      background-color: var(--h5p-theme-main-cta-dark);
    }

    &:before {
      font-family: "h5p-theme";
      content: "\e91f";
    }
  }

  .h5p-multi-media-modal {
    position: absolute;
    background: rgba(0,0,0,0.85);
    top: 0;
    left: 0;
    padding: 0;
    border: 1px solid #888;
    z-index: 1;
    overflow: hidden;
    width: 100%;
    height: 100%;
    animation-name: animateModal;
    animation-duration: 0.4s;
    display: flex;
    align-items: center;
    justify-content: center;

    .h5p-multi-media-choice-modal-container {
      position: relative;
      width: 100%;
      display: flex;
      justify-content: center;
      align-items: center;
      max-width: 100%;
      max-height: 100%;
      container-name: h5p-mmc-modal-container;
      container-type: inline-size;

      .h5p-multi-media-choice-modal-content {
        position: relative;
        background: var(--h5p-theme-ui-base);
        padding: var(--h5p-theme-spacing-l);
        border-radius: var(--h5p-theme-border-radius-large);
        border: white;
        width: 80%;
        display: block;
        max-width: 80%;
        box-shadow: none;
        max-height: 100%;

        @container h5p-mmc-modal-container (width < 480px) {
          padding: 3px;
          width: 100%;
          max-width: 100%;
        }

        .modal-close-button {
          background-color: var(--h5p-theme-ui-base);
          position: absolute;
          top: math.div($button-size, -3);
          right: math.div($button-size, -3);
          cursor: pointer;
          border: none;
          height: 4rem;
          width: 4rem;
          z-index: 1;
          border-radius: 50%;
          box-shadow: 0px 4px 4px 0px #00000040;
          display: flex;
          justify-content: center;
          align-items: center;
          padding: 0;

          @container h5p-mmc-modal-container (width < 480px) {
            right: 0;
            height: $button-size-small;
            width: $button-size-small;
          }

<<<<<<< HEAD
          &:hover{
            color: var(--h5p-theme-text-primary);
            background-color: var(--h5p-theme-alternative-base);
          }

          .icon-cross:before {
            color: var(--h5p-theme-text-primary);
            display: inline-block;
            font-family: "h5p-theme";
            content: "\e910";
            padding: var(--h5p-theme-spacing-s);
            border-radius: 50%;
            font-size: var(--h5p-theme-font-size-xl);
=======
          .icon-cross {
            width: $button-size;
            height: $button-size;
            background-size: 3.5rem;
            background-image: url(../../assets/x-close.svg);
            background-repeat: no-repeat;
            background-position: center;

            @container h5p-mmc-modal-container (width < 480px) {
              height: $button-size-small;
              width: $button-size-small;
              background-size: 2rem;
            }
>>>>>>> 908c9530
          }
        }
      }
    }
  }

  .h5p-multi-media-content-media-video-player {
    max-width: 100%;
  }

  .h5p-multi-media-choice-content {
    position: relative;
    background-color: var(--h5p-theme-background);
    padding: var(--h5p-theme-spacing-m);
  }

  @keyframes animateModal {
    from { opacity: 0 }
    to { opacity: 1 }
  }

  .h5p-video {
    max-width: 100%;
    margin: 0 auto;
  }

  .h5p-multi-media-content-audio-wrapper .h5p-audio-inner {
    background-color: unset;
  }

  .h5p-multi-media-content-audio-wrapper .h5p-audio-inner .h5p-audio-minimal-button {
    color: var(--h5p-theme-contrast-cta);
  }

  .h5p-multi-media-content-audio-wrapper {
    position: absolute;
    bottom: 0;
    right: 0;
    margin: 0.5em;
    z-index: 1;

    .h5p-audio-minimal-button {
      padding: var(--h5p-theme-spacing-s);
      border: 2px solid var(--h5p-theme-ui-base);
      background: var(--h5p-theme-main-cta-base);
      display: flex;
      align-items: center;
      justify-content: center;

      &:hover {
        background: var(--h5p-theme-main-cta-light);
        cursor: pointer;
      }
    }
<<<<<<< HEAD
=======

    .h5p-audio-minimal-button::before {
      font-size: math.div($button-size, 2);
    }

    /* Make H5P.Audio's play button icon match our video play button's icon */
    .h5p-audio-minimal-play-paused::before {
      position: relative;
      left: 3px;
      font-size: 2.125rem;
    }
  }

  .h5p-multi-media-content-media-button-centered {
    top: 50%;
    right: 50%;
    margin-top: math.div($button-size, -2);
    margin-right: math.div($button-size, -2);
>>>>>>> 908c9530
  }
}<|MERGE_RESOLUTION|>--- conflicted
+++ resolved
@@ -204,12 +204,9 @@
     bottom: 0;
     right: 0;
     margin: 0.5em;
-<<<<<<< HEAD
-=======
     padding: 0;
     width: $button-size;
     height: $button-size;
->>>>>>> 908c9530
     display: flex;
     align-items: center;
     justify-content: center;
@@ -302,21 +299,6 @@
             width: $button-size-small;
           }
 
-<<<<<<< HEAD
-          &:hover{
-            color: var(--h5p-theme-text-primary);
-            background-color: var(--h5p-theme-alternative-base);
-          }
-
-          .icon-cross:before {
-            color: var(--h5p-theme-text-primary);
-            display: inline-block;
-            font-family: "h5p-theme";
-            content: "\e910";
-            padding: var(--h5p-theme-spacing-s);
-            border-radius: 50%;
-            font-size: var(--h5p-theme-font-size-xl);
-=======
           .icon-cross {
             width: $button-size;
             height: $button-size;
@@ -330,7 +312,6 @@
               width: $button-size-small;
               background-size: 2rem;
             }
->>>>>>> 908c9530
           }
         }
       }
@@ -385,8 +366,6 @@
         cursor: pointer;
       }
     }
-<<<<<<< HEAD
-=======
 
     .h5p-audio-minimal-button::before {
       font-size: math.div($button-size, 2);
@@ -399,12 +378,4 @@
       font-size: 2.125rem;
     }
   }
-
-  .h5p-multi-media-content-media-button-centered {
-    top: 50%;
-    right: 50%;
-    margin-top: math.div($button-size, -2);
-    margin-right: math.div($button-size, -2);
->>>>>>> 908c9530
-  }
 }