--- conflicted
+++ resolved
@@ -20,17 +20,13 @@
 
     &:focus {
       outline: none;
-<<<<<<< HEAD
     }
 
     &:focus-visible{
       .h5p-multi-media-choice-enabled{
         box-shadow: 0 0 $border-radius $border-thin-stroke-width $color-border-interaction;   
       }
-=======
->>>>>>> 592011ee
-    }
-
+    }
   }
 
   .h5p-question-content,
