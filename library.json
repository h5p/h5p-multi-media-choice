--- conflicted
+++ resolved
@@ -3,11 +3,7 @@
   "description": "Create an Image Choice",
   "majorVersion": 0,
   "minorVersion": 3,
-<<<<<<< HEAD
-  "patchVersion": 16,
-=======
-  "patchVersion": 18,
->>>>>>> ef3493c5
+  "patchVersion": 19,
   "runnable": 1,
   "author": "Joubel AS",
   "license": "MIT",
