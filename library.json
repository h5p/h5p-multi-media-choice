{
  "title": "Image Choice",
  "description": "Create an Image Choice",
  "majorVersion": 0,
  "minorVersion": 3,
<<<<<<< HEAD
  "patchVersion": 17,
=======
  "patchVersion": 20,
>>>>>>> 5b275bc4
  "runnable": 1,
  "author": "H5P Group AS",
  "license": "MIT",
  "machineName": "H5P.MultiMediaChoice",
  "coreApi": {
    "majorVersion": 1,
    "minorVersion": 27
  },
  "embedTypes": [
    "iframe"
  ],
  "preloadedJs": [
    {
      "path": "dist/h5p-multi-media-choice.js"
    }
  ],
  "preloadedCss": [
    {
      "path": "dist/h5p-multi-media-choice.css"
    }
  ],
  "preloadedDependencies": [
    {
      "machineName": "H5P.Question",
      "majorVersion": 1,
      "minorVersion": 5
    },
    {
      "machineName": "H5P.JoubelUI",
      "majorVersion": 1,
      "minorVersion": 3
    },
    {
      "machineName": "H5P.Image",
      "majorVersion": 1,
      "minorVersion": 1
    },
    {
      "machineName": "H5P.MaterialDesignIcons",
      "majorVersion": 1,
      "minorVersion": 0
    }
  ],
  "editorDependencies": [
    {
      "machineName": "H5PEditor.RangeList",
      "majorVersion": 1,
      "minorVersion": 0
    },
    {
      "machineName": "H5PEditor.ShowWhen",
      "majorVersion": 1,
      "minorVersion": 0
    }
  ]
}<|MERGE_RESOLUTION|>--- conflicted
+++ resolved
@@ -3,11 +3,7 @@
   "description": "Create an Image Choice",
   "majorVersion": 0,
   "minorVersion": 3,
-<<<<<<< HEAD
-  "patchVersion": 17,
-=======
   "patchVersion": 20,
->>>>>>> 5b275bc4
   "runnable": 1,
   "author": "H5P Group AS",
   "license": "MIT",
